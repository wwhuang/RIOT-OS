/*
 * Copyright (C) 2015 Freie Universität Berlin
 *
 * This file is subject to the terms and conditions of the GNU Lesser
 * General Public License v2.1. See the file LICENSE in the top level
 * directory for more details.
 */

/**
 * @ingroup     cpu_samd21
 * @ingroup     drivers_periph_uart
 * @{
 *
 * @file
 * @brief       Low-level UART driver implementation
 *
 * @author      Thomas Eichinger <thomas.eichinger@fu-berlin.de>
 * @author      Troels Hoffmeyer <troels.d.hoffmeyer@gmail.com>
 * @author      Hauke Petersen <hauke.petersen@fu-berlin.de>
 *
 * @}
 */

#include "cpu.h"

#include "periph/uart.h"
#include "periph/gpio.h"

<<<<<<< HEAD
#if UART_NUMOF
=======
#ifdef UART_NUMOF
>>>>>>> 209e0fda
/**
 * @brief   Allocate memory to store the callback functions
 */
static uart_isr_ctx_t uart_ctx[UART_NUMOF];

/**
 * @brief   Get the pointer to the base register of the given UART device
 *
 * @param[in] dev       UART device identifier
 *
 * @return              base register address
 */
static inline SercomUsart *_uart(uart_t dev)
{
    return uart_config[dev].dev;
}

static int init_base(uart_t uart, uint32_t baudrate);

int uart_init(uart_t uart, uint32_t baudrate, uart_rx_cb_t rx_cb, void *arg)
{
    /* initialize basic functionality */
    int res = init_base(uart, baudrate);
    if (res != UART_OK) {
        return res;
    }

    /* register callbacks */
    uart_ctx[uart].rx_cb = rx_cb;
    uart_ctx[uart].arg = arg;
    /* configure interrupts and enable RX interrupt */
    _uart(uart)->INTENSET.reg = SERCOM_USART_INTENSET_RXC;
    NVIC_EnableIRQ(SERCOM0_IRQn + sercom_id(_uart(uart)));
    return UART_OK;
}

static int init_base(uart_t uart, uint32_t baudrate)
{
    uint32_t baud;
    SercomUsart *dev;

    if ((unsigned int)uart >= UART_NUMOF) {
        return UART_NODEV;
    }

    /* get the devices base register */
    dev = _uart(uart);
    /* calculate baudrate */
    baud =  ((((uint32_t)CLOCK_CORECLOCK * 10) / baudrate) / 16);
    /* enable sync and async clocks */
    uart_poweron(uart);
    /* configure pins */
    gpio_init(uart_config[uart].rx_pin, GPIO_IN);
    gpio_init_mux(uart_config[uart].rx_pin, uart_config[uart].mux);
    gpio_init(uart_config[uart].tx_pin, GPIO_OUT);
    gpio_init_mux(uart_config[uart].tx_pin, uart_config[uart].mux);
    /* reset the UART device */
    dev->CTRLA.reg = SERCOM_USART_CTRLA_SWRST;
    while (dev->SYNCBUSY.reg & SERCOM_USART_SYNCBUSY_SWRST) {}
    /* set asynchronous mode w/o parity, LSB first, TX and RX pad as specified
     * by the board in the periph_conf.h, x16 sampling and use internal clock */
    dev->CTRLA.reg = (SERCOM_USART_CTRLA_DORD |
                      SERCOM_USART_CTRLA_SAMPR(0x1) |
                      SERCOM_USART_CTRLA_TXPO(uart_config[uart].tx_pad) |
                      SERCOM_USART_CTRLA_RXPO(uart_config[uart].rx_pad) |
                      SERCOM_USART_CTRLA_MODE_USART_INT_CLK);
    /* set baudrate */
    dev->BAUD.FRAC.FP = (baud % 10);
    dev->BAUD.FRAC.BAUD = (baud / 10);
    /* enable receiver and transmitter, use 1 stop bit */
    dev->CTRLB.reg = (SERCOM_USART_CTRLB_RXEN | SERCOM_USART_CTRLB_TXEN);
    while (dev->SYNCBUSY.reg & SERCOM_USART_SYNCBUSY_CTRLB) {}
    /* finally, enable the device */
    dev->CTRLA.reg |= SERCOM_USART_CTRLA_ENABLE;
    return UART_OK;
}

void uart_write(uart_t uart, const uint8_t *data, size_t len)
{
    for (size_t i = 0; i < len; i++) {
        while (!(_uart(uart)->INTFLAG.reg & SERCOM_USART_INTFLAG_DRE)) {}
        _uart(uart)->DATA.reg = data[i];
    }
}

void uart_poweron(uart_t uart)
{
    PM->APBCMASK.reg |= (PM_APBCMASK_SERCOM0 << sercom_id(_uart(uart)));
    GCLK->CLKCTRL.reg = (GCLK_CLKCTRL_CLKEN |
                         GCLK_CLKCTRL_GEN_GCLK0 |
                         (SERCOM0_GCLK_ID_CORE + sercom_id(_uart(uart))) <<
                          GCLK_CLKCTRL_ID_Pos);
    while (GCLK->STATUS.reg & GCLK_STATUS_SYNCBUSY) {}
}

void uart_poweroff(uart_t uart)
{
    PM->APBCMASK.reg &= ~(PM_APBCMASK_SERCOM0 << sercom_id(_uart(uart)));
    GCLK->CLKCTRL.reg = ((SERCOM0_GCLK_ID_CORE + sercom_id(_uart(uart))) <<
                          GCLK_CLKCTRL_ID_Pos);
    while (GCLK->STATUS.reg & GCLK_STATUS_SYNCBUSY) {}
}

static inline void irq_handler(int dev)
{
    SercomUsart *uart = _uart(dev);

    if (uart->INTFLAG.reg & SERCOM_USART_INTFLAG_RXC) {
        /* interrupt flag is cleared by reading the data register */
        uart_ctx[dev].rx_cb(uart_ctx[dev].arg, (uint8_t)(uart->DATA.reg));
    }
    else if (uart->INTFLAG.reg & SERCOM_USART_INTFLAG_ERROR) {
        /* clear error flag */
        uart->INTFLAG.reg = SERCOM_USART_INTFLAG_ERROR;
    }
    cortexm_isr_end();
}

#ifdef UART_0_ISR
void UART_0_ISR(void)
{
    irq_handler(0);
}
#endif

#ifdef UART_1_ISR
void UART_1_ISR(void)
{
    irq_handler(1);
}
#endif

#ifdef UART_2_ISR
void UART_2_ISR(void)
{
    irq_handler(2);
}
#endif

#ifdef UART_3_ISR
void UART_3_ISR(void)
{
    irq_handler(3);
}
#endif

#ifdef UART_4_ISR
void UART_4_ISR(void)
{
    irq_handler(4);
}
#endif

#ifdef UART_5_ISR
void UART_5_ISR(void)
{
    irq_handler(5);
}
#endif
#endif<|MERGE_RESOLUTION|>--- conflicted
+++ resolved
@@ -26,11 +26,7 @@
 #include "periph/uart.h"
 #include "periph/gpio.h"
 
-<<<<<<< HEAD
-#if UART_NUMOF
-=======
 #ifdef UART_NUMOF
->>>>>>> 209e0fda
 /**
  * @brief   Allocate memory to store the callback functions
  */
